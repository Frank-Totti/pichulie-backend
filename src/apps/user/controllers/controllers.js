--- conflicted
+++ resolved
@@ -760,7 +760,6 @@
   }
 };
 
-<<<<<<< HEAD
 /**
  * User logout controller
  * 
@@ -801,7 +800,4 @@
   }
 };
 
-module.exports = { login, logout, requestPasswordReset, resetPassword, validateResetToken, resendResetToken, register, update, uploadProfilePicture };
-=======
-module.exports = { login, requestPasswordReset, resetPassword, validateResetToken, resendResetToken, register, update, uploadProfilePicture, getData };
->>>>>>> 0474f79c
+module.exports = { login, logout, requestPasswordReset, resetPassword, validateResetToken, resendResetToken, register, update, uploadProfilePicture, getData };